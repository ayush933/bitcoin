--- conflicted
+++ resolved
@@ -176,40 +176,29 @@
         <translation>Lås tegnebog op</translation>
     </message>
     <message>
-<<<<<<< HEAD
         <location filename="../forms/askpassphrasedialog.ui" line="61"/>
         <source>New passphrase</source>
         <translation>Ny adgangskode</translation>
-=======
-        <location filename="../askpassphrasedialog.cpp" line="46"/>
-        <source>This operation needs your wallet passphrase to decrypt the wallet.</source>
-        <translation>Denne funktion har brug for din tegnebogs kodeord for at dekryptere tegnebogen.</translation>
+    </message>
+    <message>
+        <location filename="../forms/askpassphrasedialog.ui" line="26"/>
+        <source>Dialog</source>
+        <translation>Dialog</translation>
+    </message>
+    <message>
+        <location filename="../forms/askpassphrasedialog.ui" line="47"/>
+        <source>Enter passphrase</source>
+        <translation>Indtast adgangskode</translation>
+    </message>
+    <message>
+        <location filename="../askpassphrasedialog.cpp" line="161"/>
+        <source>Wallet passphrase was successfully changed.</source>
+        <translation>Tegnebogskodeord blev ændret.</translation>
     </message>
     <message>
         <location filename="../askpassphrasedialog.cpp" line="112"/>
         <source>Bitcoin will close now to finish the encryption process. Remember that encrypting your wallet cannot fully protect your bitcoins from being stolen by malware infecting your computer.</source>
         <translation>Bitcoin will close now to finish the encryption process. Husk, at kryptere din tegnebog vil ikke fuldt ud beskytte dine bitcoins mod at blive stjålet af malware på din computer.</translation>
->>>>>>> ea3e34dc
-    </message>
-    <message>
-        <location filename="../forms/askpassphrasedialog.ui" line="26"/>
-        <source>Dialog</source>
-        <translation>Dialog</translation>
-    </message>
-    <message>
-        <location filename="../forms/askpassphrasedialog.ui" line="47"/>
-        <source>Enter passphrase</source>
-        <translation>Indtast adgangskode</translation>
-    </message>
-    <message>
-        <location filename="../askpassphrasedialog.cpp" line="161"/>
-        <source>Wallet passphrase was successfully changed.</source>
-        <translation>Tegnebogskodeord blev ændret.</translation>
-    </message>
-    <message>
-        <location filename="../askpassphrasedialog.cpp" line="112"/>
-        <source>Bitcoin will close now to finish the encryption process. Remember that encrypting your wallet cannot fully protect your bitcoins from being stolen by malware infecting your computer.</source>
-        <translation type="unfinished">Bitcoin will close now to finish the encryption process. Husk, at kryptere din tegnebog vil ikke fuldt ud beskytte dine bitcoins mod at blive stjålet af malware på din computer.</translation>
     </message>
     <message>
         <location filename="../askpassphrasedialog.cpp" line="137"/>
@@ -484,7 +473,7 @@
     <message>
         <location filename="../bitcoingui.cpp" line="253"/>
         <source>Export the data in the current tab to a file</source>
-        <translation type="unfinished">Eksportér den aktuelle visning til en fil</translation>
+        <translation>Eksportér den aktuelle visning til en fil</translation>
     </message>
     <message>
         <location filename="../bitcoingui.cpp" line="783"/>
@@ -621,7 +610,7 @@
     <message>
         <location filename="../bitcoingui.cpp" line="806"/>
         <source>Backup Wallet</source>
-        <translation type="unfinished">Backup tegnebog</translation>
+        <translation>Backup tegnebog</translation>
     </message>
     <message>
         <location filename="../bitcoingui.cpp" line="244"/>
@@ -1860,7 +1849,7 @@
     <message>
         <location filename="../bitcoinstrings.cpp" line="27"/>
         <source>Add a node to connect to and attempt to keep the connection open</source>
-        <translation type="unfinished">Tilføj en node til at forbinde til and attempt to keep the connection open</translation>
+        <translation>Tilføj en node til at forbinde til and attempt to keep the connection open</translation>
     </message>
     <message>
         <location filename="../bitcoinstrings.cpp" line="28"/>
@@ -2004,7 +1993,7 @@
     <message>
         <location filename="../bitcoinstrings.cpp" line="25"/>
         <source>Listen for connections on &lt;port&gt; (default: 8333 or testnet: 18333)</source>
-        <translation type="unfinished">Lyt til forbindelser på &lt;port&gt; (standard: 8333 or testnet: 18333)</translation>
+        <translation>Lyt til forbindelser på &lt;port&gt; (standard: 8333 or testnet: 18333)</translation>
     </message>
     <message>
         <location filename="../bitcoinstrings.cpp" line="39"/>
